use super::semantics as S;

use alloc::collections::LinkedList;
use alloc::format;
use alloc::string::{String, ToString};

pub(crate) fn to_coq_type(
    expr: &S::TypeExpr,
    depth: usize,
    targs: &mut LinkedList<String>,
) -> String {
    match expr {
        S::TypeExpr::TEBool(_) => "bool".to_string(),
        S::TypeExpr::TEInt(_) => "Z".to_string(),
        S::TypeExpr::TEString(_) => "string".to_string(),
        S::TypeExpr::TEChar(_) => "ascii".to_string(),
        S::TypeExpr::TEID(e) => {
            if let Some(c) = e.id.chars().next() {
                if ('a'..='z').contains(&c) {
                    let mut flag = false;
                    for s in targs.iter() {
                        if *s == e.id {
                            flag = true;
                        }
                    }

                    if !flag {
                        targs.push_back(e.id.clone());
                    }
                }
            }
            e.id.clone()
        }
        S::TypeExpr::TETuple(e) => {
            if e.ty.is_empty() {
                return "unit".to_string();
            }

            let mut i = 0;
            let mut s = "".to_string();

            for t in e.ty.iter() {
                i += 1;
                if i == e.ty.len() {
                    s = format!("{}{}", s, to_coq_type(t, depth + 1, targs));
                } else {
                    s = format!("{}{} * ", s, to_coq_type(t, depth + 1, targs));
                }
            }

            if depth > 0 {
                format!("({})", s)
            } else {
                s
            }
        }
        S::TypeExpr::TEList(e) => {
            if depth == 0 {
                format!("list {}", to_coq_type(&e.ty, depth + 1, targs))
            } else {
                format!("(list {})", to_coq_type(&e.ty, depth + 1, targs))
            }
        }
        S::TypeExpr::TEData(e) => {
            if e.type_args.is_empty() {
                e.id.id.clone()
            } else {
                let mut args = "".to_string();
                for arg in e.type_args.iter() {
                    args = format!("{}{}", args, to_coq_type(arg, depth + 1, targs));
                }

                if depth == 0 {
                    format!("{} {}", e.id.id, args)
                } else {
                    format!("({} {})", e.id.id, args)
                }
            }
        }
        S::TypeExpr::TEFun(e) => {
            let mut s = "".to_string();

            for (i, arg) in e.args.iter().enumerate() {
                if i == 0 {
                    s = to_coq_type(arg, depth + 1, targs);
                } else {
                    s = format!("{} -> {}", s, to_coq_type(arg, depth + 1, targs));
                }
            }

            if depth > 0 {
                format!("({})", s)
            } else {
                s
            }
        }
    }
}

pub(crate) fn import() -> &'static str {
    "Require Import ZArith."
}

pub(crate) fn to_coq_data(expr: &S::DataType) -> String {
    let mut mem = "".to_string();
    let mut i = 0;
    for d in expr.members.iter() {
        i += 1;
        if i == expr.members.len() {
            mem = format!("{}{}.\n", mem, to_coq_data_mem(d));
        } else {
            mem = format!("{}{}\n", mem, to_coq_data_mem(d));
        }
    }

    format!("Inductive {}\n{}", to_coq_data_def(&expr.name), mem)
}

fn to_coq_data_def(expr: &S::DataTypeName) -> String {
    let mut args = "(".to_string();
    let mut i = 0;
    for t in expr.type_args.iter() {
        i += 1;
        if expr.type_args.len() == i {
            args = format!("{}{}: Type)", args, t.id);
        } else {
            args = format!("{}{} ", args, t.id);
        }
    }

    if !expr.type_args.is_empty() {
        format!("{} {}: Type :=", expr.id.id, args)
    } else {
        format!("{}: Type :=", expr.id.id)
    }
}

fn to_coq_data_mem(expr: &S::DataTypeMem) -> String {
    let mut mem = "".to_string();
    for (i, t) in expr.types.iter().enumerate() {
        let mut targs = LinkedList::new();
        if expr.types.len() == i + 1 {
            mem = format!("{}(x{}: {})", mem, i, to_coq_type(t, 0, &mut targs));
        } else {
            mem = format!("{}(x{}: {}) ", mem, i, to_coq_type(t, 0, &mut targs));
        }
    }

    if !expr.types.is_empty() {
        format!("| {} {}", expr.id.id, mem)
    } else {
        format!("| {}", expr.id.id)
    }
}

fn to_args_type(args: &LinkedList<String>, ty: &str) -> String {
    let mut s = "(".to_string();
    let mut i = 0;
    for a in args {
        i += 1;
        if i == args.len() {
            s = format!("{}{}: {})", s, a, ty);
        } else {
            s = format!("{}{} ", s, a);
        }
    }

    s
}

pub(crate) fn to_coq_func(expr: &S::Defun) -> String {
    let head;
    if is_recursive(expr) {
        head = format!("Fixpoint {}", expr.id.id);
    } else {
        head = format!("Definition {}", expr.id.id);
    }

    let fun_type = if let S::TypeExpr::TEFun(e) = &expr.fun_type {
        e
    } else {
        return "".to_string();
    };

    // transpile arguments
    // arguments whose types are same are aggregated
    let mut args = "".to_string();
    let mut targs = LinkedList::new();
    let mut args_list = LinkedList::new();
    let mut prev = "".to_string();
    for (arg, t) in expr.args.iter().zip(fun_type.args.iter()) {
        let ta = to_coq_type(t, 0, &mut targs);
        if prev.is_empty() {
            prev = ta.clone();
        }

        if prev != ta {
            let s = to_args_type(&args_list, &prev);
            args = format!("{} {}", args, s);
            args_list.clear();
            args_list.push_back(arg.id.clone());
            prev = ta;
        } else {
            args_list.push_back(arg.id.clone());
        }
    }

    let s = to_args_type(&args_list, &prev);
    args = format!("{} {}", args, s);

    // transpile return type
    let ret = to_coq_type(&fun_type.ret, 0, &mut targs);

    // if there is no type argument, then return
    if targs.is_empty() {
        return format!("{}{}: {} :=\n", head, args, ret);
    }

    // transpile type arguments
    let mut s_targs = "{".to_string();
    let mut i = 0;
    for targ in &targs {
        i += 1;
        if i == targs.len() {
            s_targs = format!("{}{}", s_targs, targ);
        } else {
            s_targs = format!("{}{} ", s_targs, targ);
        }
    }

    s_targs = format!("{}: Type}}", s_targs);


    //ここから書き加え---------------------------------------------------
    println!("{}", &expr.args[0].id);
    //let def = format!("{} {}{}: {} :=\n", head, s_targs, args, ret);

    //中身のtranspile
<<<<<<< HEAD
    let mut tl_expr = "".to_string();
    tl_expr = format!("{}{}",tl_expr, func_analyze(&expr.expr));
=======
    let mut tl_expr;
    let l_expr = match expr.expr {
        S::LangExpr::IfExpr(ex) => ,
        S::LangExpr::LetExpr(ex) => ,
        S::LangExpr::LitStr(ex) => ,
        S::LangExpr::LitChar(ex) => ,
        S::LangExpr::LitNum(ex) => ,
        S::LangExpr::LitBool(ex) => ,
        S::LangExpr::IDExpr(ex) => ,
        S::LangExpr::DataExpr(ex) => ,
        S::LangExpr::MatchExpr(ex) => {
            
        },
        S::LangExpr::ApplyExpr(ex) => ,
        S::LangExpr::ListExpr(ex) => ,
        S::LangExpr::TupleExpr(ex) => ,
        S::LangExpr::LambdaExpr(ex) => ,
    };


>>>>>>> 8105ec04
    //ここまで-----------------------------------------------------------
    format!("{} {}{}: {} :=\n", head, s_targs, args, ret)
}

fn func_analyze(expr: &S::LangExpr) -> String{
    let l_expr = match expr {
        S::LangExpr::IfExpr(ex) => ,
        S::LangExpr::LetExpr(ex) => {

        },
        S::LangExpr::LitStr(ex) => ex.str,
        S::LangExpr::LitChar(ex) => ex.c.to_string(),
        S::LangExpr::LitNum(ex) => ex.num.to_string(),
        S::LangExpr::LitBool(ex) => ex.val.to_string(),
        S::LangExpr::IDExpr(ex) => ex.id,
        S::LangExpr::DataExpr(ex) => ex.label, //ちょっとよく分かんない
        S::LangExpr::MatchExpr(ex) => {
            let mut matchExpr = "match".to_string();
            matchExpr = format!("{} {} with\n", matchExpr, );
        },
        S::LangExpr::ApplyExpr(ex) => ,
        S::LangExpr::ListExpr(ex) => ,
        S::LangExpr::TupleExpr(ex) => ,
        S::LangExpr::LambdaExpr(ex) => ,
    };
}

fn is_recursive(expr: &S::Defun) -> bool {
    is_recursive_expr(&expr.expr, &expr.id.id)
}

fn is_recursive_expr(expr: &S::LangExpr, id: &str) -> bool {
    match expr {
        S::LangExpr::IfExpr(e) => {
            is_recursive_expr(&e.cond_expr, id)
                || is_recursive_expr(&e.then_expr, id)
                || is_recursive_expr(&e.else_expr, id)
        }
        S::LangExpr::LetExpr(e) => is_recursive_expr(&e.expr, id),
        S::LangExpr::LitStr(_) => false,
        S::LangExpr::LitChar(_) => false,
        S::LangExpr::LitNum(_) => false,
        S::LangExpr::LitBool(_) => false,
        S::LangExpr::IDExpr(e) => e.id == *id,
        S::LangExpr::DataExpr(e) => is_recursive_exprs(&e.exprs, id),
        S::LangExpr::MatchExpr(e) => {
            if is_recursive_expr(&e.expr, id) {
                return true;
            }

            for c in e.cases.iter() {
                if is_recursive_expr(&c.expr, id) {
                    return true;
                }
            }

            false
        }
        S::LangExpr::ApplyExpr(e) => is_recursive_exprs(&e.exprs, id),
        S::LangExpr::ListExpr(e) => is_recursive_exprs(&e.exprs, id),
        S::LangExpr::TupleExpr(e) => is_recursive_exprs(&e.exprs, id),
        S::LangExpr::LambdaExpr(e) => is_recursive_expr(&e.expr, id),
    }
}

fn is_recursive_exprs(exprs: &[S::LangExpr], id: &str) -> bool {
    for e in exprs.iter() {
        if is_recursive_expr(e, id) {
            return true;
        }
    }
    false
}<|MERGE_RESOLUTION|>--- conflicted
+++ resolved
@@ -236,31 +236,12 @@
     //let def = format!("{} {}{}: {} :=\n", head, s_targs, args, ret);
 
     //中身のtranspile
-<<<<<<< HEAD
     let mut tl_expr = "".to_string();
     tl_expr = format!("{}{}",tl_expr, func_analyze(&expr.expr));
-=======
-    let mut tl_expr;
-    let l_expr = match expr.expr {
-        S::LangExpr::IfExpr(ex) => ,
-        S::LangExpr::LetExpr(ex) => ,
-        S::LangExpr::LitStr(ex) => ,
-        S::LangExpr::LitChar(ex) => ,
-        S::LangExpr::LitNum(ex) => ,
-        S::LangExpr::LitBool(ex) => ,
-        S::LangExpr::IDExpr(ex) => ,
-        S::LangExpr::DataExpr(ex) => ,
-        S::LangExpr::MatchExpr(ex) => {
-            
-        },
-        S::LangExpr::ApplyExpr(ex) => ,
-        S::LangExpr::ListExpr(ex) => ,
-        S::LangExpr::TupleExpr(ex) => ,
-        S::LangExpr::LambdaExpr(ex) => ,
-    };
-
-
->>>>>>> 8105ec04
+
+
+
+
     //ここまで-----------------------------------------------------------
     format!("{} {}{}: {} :=\n", head, s_targs, args, ret)
 }
